--- conflicted
+++ resolved
@@ -10,13 +10,9 @@
 use rustc_ast::util::parser::PREC_POSTFIX;
 use rustc_errors::Applicability;
 use rustc_hir::LangItem::{OptionNone, OptionSome};
-<<<<<<< HEAD
-use rustc_hir::{Arm, BindingAnnotation, Block, Expr, ExprKind, HirId, Mutability, Pat, PatKind};
-=======
 use rustc_hir::{
-    def::Res, Arm, BindingAnnotation, Block, Expr, ExprKind, HirId, MatchSource, Mutability, Pat, PatKind, Path, QPath,
+    def::Res, Arm, BindingAnnotation, Block, Expr, ExprKind, HirId, Mutability, Pat, PatKind, Path, QPath,
 };
->>>>>>> 849f0a14
 use rustc_lint::{LateContext, LateLintPass, LintContext};
 use rustc_middle::lint::in_external_macro;
 use rustc_session::{declare_lint_pass, declare_tool_lint};
@@ -120,59 +116,21 @@
         return;
     }
 
-<<<<<<< HEAD
     let some_expr = match get_some_expr(cx, some_expr, expr_ctxt) {
         Some(expr) => expr,
         None => return,
     };
 
-    if cx.typeck_results().expr_ty(some_expr) == cx.tcx.types.unit && !is_lint_allowed(cx, OPTION_MAP_UNIT_FN, expr.hir_id) {
-        return;
-    }
-=======
-            // Determine which binding mode to use.
-            let explicit_ref = some_pat.contains_explicit_ref_binding();
-            let binding_ref = explicit_ref.or_else(|| (ty_ref_count != pat_ref_count).then(|| ty_mutability));
->>>>>>> 849f0a14
+    if cx.typeck_results().expr_ty(some_expr) == cx.tcx.types.unit
+        && !is_lint_allowed(cx, OPTION_MAP_UNIT_FN, expr.hir_id)
+    {
+        return;
+    }
 
     // `map` won't perform any adjustments.
     if !cx.typeck_results().expr_adjustments(some_expr).is_empty() {
         return;
     }
-
-<<<<<<< HEAD
-    if !can_move_expr_to_closure(cx, some_expr) {
-        return;
-    }
-=======
-            match can_move_expr_to_closure(cx, some_expr) {
-                Some(captures) => {
-                    // Check if captures the closure will need conflict with borrows made in the scrutinee.
-                    // TODO: check all the references made in the scrutinee expression. This will require interacting
-                    // with the borrow checker. Currently only `<local>[.<field>]*` is checked for.
-                    if let Some(binding_ref_mutability) = binding_ref {
-                        let e = peel_hir_expr_while(scrutinee, |e| match e.kind {
-                            ExprKind::Field(e, _) | ExprKind::AddrOf(_, _, e) => Some(e),
-                            _ => None,
-                        });
-                        if let ExprKind::Path(QPath::Resolved(None, Path { res: Res::Local(l), .. })) = e.kind {
-                            match captures.get(l) {
-                                Some(CaptureKind::Value | CaptureKind::Ref(Mutability::Mut)) => return,
-                                Some(CaptureKind::Ref(Mutability::Not))
-                                    if binding_ref_mutability == Mutability::Mut =>
-                                {
-                                    return;
-                                }
-                                Some(CaptureKind::Ref(Mutability::Not)) | None => (),
-                            }
-                        }
-                    }
-                },
-                None => return,
-            };
-
-            let mut app = Applicability::MachineApplicable;
->>>>>>> 849f0a14
 
     // Determine which binding mode to use.
     let explicit_ref = some_pat.contains_explicit_ref_binding();
@@ -182,6 +140,30 @@
         Some(Mutability::Mut) => ".as_mut()",
         Some(Mutability::Not) => ".as_ref()",
         None => "",
+    };
+
+    match can_move_expr_to_closure(cx, some_expr) {
+        Some(captures) => {
+            // Check if captures the closure will need conflict with borrows made in the scrutinee.
+            // TODO: check all the references made in the scrutinee expression. This will require interacting
+            // with the borrow checker. Currently only `<local>[.<field>]*` is checked for.
+            if let Some(binding_ref_mutability) = binding_ref {
+                let e = peel_hir_expr_while(scrut, |e| match e.kind {
+                    ExprKind::Field(e, _) | ExprKind::AddrOf(_, _, e) => Some(e),
+                    _ => None,
+                });
+                if let ExprKind::Path(QPath::Resolved(None, Path { res: Res::Local(l), .. })) = e.kind {
+                    match captures.get(l) {
+                        Some(CaptureKind::Value | CaptureKind::Ref(Mutability::Mut)) => return,
+                        Some(CaptureKind::Ref(Mutability::Not)) if binding_ref_mutability == Mutability::Mut => {
+                            return;
+                        },
+                        Some(CaptureKind::Ref(Mutability::Not)) | None => (),
+                    }
+                }
+            }
+        },
+        None => return,
     };
 
     let mut app = Applicability::MachineApplicable;
@@ -255,7 +237,7 @@
 fn can_pass_as_func(cx: &LateContext<'tcx>, binding: HirId, expr: &'tcx Expr<'_>) -> Option<&'tcx Expr<'tcx>> {
     match expr.kind {
         ExprKind::Call(func, [arg])
-            if path_to_local_id (arg, binding) && cx.typeck_results().expr_adjustments(arg).is_empty() =>
+            if path_to_local_id(arg, binding) && cx.typeck_results().expr_adjustments(arg).is_empty() =>
         {
             Some(func)
         },
