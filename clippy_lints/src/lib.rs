// error-pattern:cargo-clippy

#![feature(binary_heap_into_iter_sorted)]
#![feature(box_patterns)]
#![feature(control_flow_enum)]
#![feature(drain_filter)]
#![feature(in_band_lifetimes)]
#![feature(iter_intersperse)]
#![feature(let_else)]
#![feature(once_cell)]
#![feature(rustc_private)]
#![feature(stmt_expr_attributes)]
#![recursion_limit = "512"]
#![cfg_attr(feature = "deny-warnings", deny(warnings))]
#![allow(clippy::missing_docs_in_private_items, clippy::must_use_candidate)]
#![warn(trivial_casts, trivial_numeric_casts)]
// warn on lints, that are included in `rust-lang/rust`s bootstrap
#![warn(rust_2018_idioms, unused_lifetimes)]
// warn on rustc internal lints
#![warn(rustc::internal)]

// FIXME: switch to something more ergonomic here, once available.
// (Currently there is no way to opt into sysroot crates without `extern crate`.)
extern crate rustc_ast;
extern crate rustc_ast_pretty;
extern crate rustc_data_structures;
extern crate rustc_driver;
extern crate rustc_errors;
extern crate rustc_hir;
extern crate rustc_hir_pretty;
extern crate rustc_index;
extern crate rustc_infer;
extern crate rustc_lexer;
extern crate rustc_lint;
extern crate rustc_middle;
extern crate rustc_mir_dataflow;
extern crate rustc_parse;
extern crate rustc_parse_format;
extern crate rustc_session;
extern crate rustc_span;
extern crate rustc_target;
extern crate rustc_trait_selection;
extern crate rustc_typeck;

#[macro_use]
extern crate clippy_utils;

use clippy_utils::parse_msrv;
use rustc_data_structures::fx::FxHashSet;
use rustc_lint::LintId;
use rustc_session::Session;

/// Macro used to declare a Clippy lint.
///
/// Every lint declaration consists of 4 parts:
///
/// 1. The documentation, which is used for the website
/// 2. The `LINT_NAME`. See [lint naming][lint_naming] on lint naming conventions.
/// 3. The `lint_level`, which is a mapping from *one* of our lint groups to `Allow`, `Warn` or
///    `Deny`. The lint level here has nothing to do with what lint groups the lint is a part of.
/// 4. The `description` that contains a short explanation on what's wrong with code where the
///    lint is triggered.
///
/// Currently the categories `style`, `correctness`, `suspicious`, `complexity` and `perf` are
/// enabled by default. As said in the README.md of this repository, if the lint level mapping
/// changes, please update README.md.
///
/// # Example
///
/// ```
/// #![feature(rustc_private)]
/// extern crate rustc_session;
/// use rustc_session::declare_tool_lint;
/// use clippy_lints::declare_clippy_lint;
///
/// declare_clippy_lint! {
///     /// ### What it does
///     /// Checks for ... (describe what the lint matches).
///     ///
///     /// ### Why is this bad?
///     /// Supply the reason for linting the code.
///     ///
///     /// ### Example
///     /// ```rust
///     /// // Bad
///     /// Insert a short example of code that triggers the lint
///     ///
///     /// // Good
///     /// Insert a short example of improved code that doesn't trigger the lint
///     /// ```
///     pub LINT_NAME,
///     pedantic,
///     "description"
/// }
/// ```
/// [lint_naming]: https://rust-lang.github.io/rfcs/0344-conventions-galore.html#lints
#[macro_export]
macro_rules! declare_clippy_lint {
    { $(#[$attr:meta])* pub $name:tt, style, $description:tt } => {
        declare_tool_lint! {
            $(#[$attr])* pub clippy::$name, Warn, $description, report_in_external_macro: true
        }
    };
    { $(#[$attr:meta])* pub $name:tt, correctness, $description:tt } => {
        declare_tool_lint! {
            $(#[$attr])* pub clippy::$name, Deny, $description, report_in_external_macro: true
        }
    };
    { $(#[$attr:meta])* pub $name:tt, suspicious, $description:tt } => {
        declare_tool_lint! {
            $(#[$attr])* pub clippy::$name, Warn, $description, report_in_external_macro: true
        }
    };
    { $(#[$attr:meta])* pub $name:tt, complexity, $description:tt } => {
        declare_tool_lint! {
            $(#[$attr])* pub clippy::$name, Warn, $description, report_in_external_macro: true
        }
    };
    { $(#[$attr:meta])* pub $name:tt, perf, $description:tt } => {
        declare_tool_lint! {
            $(#[$attr])* pub clippy::$name, Warn, $description, report_in_external_macro: true
        }
    };
    { $(#[$attr:meta])* pub $name:tt, pedantic, $description:tt } => {
        declare_tool_lint! {
            $(#[$attr])* pub clippy::$name, Allow, $description, report_in_external_macro: true
        }
    };
    { $(#[$attr:meta])* pub $name:tt, restriction, $description:tt } => {
        declare_tool_lint! {
            $(#[$attr])* pub clippy::$name, Allow, $description, report_in_external_macro: true
        }
    };
    { $(#[$attr:meta])* pub $name:tt, cargo, $description:tt } => {
        declare_tool_lint! {
            $(#[$attr])* pub clippy::$name, Allow, $description, report_in_external_macro: true
        }
    };
    { $(#[$attr:meta])* pub $name:tt, nursery, $description:tt } => {
        declare_tool_lint! {
            $(#[$attr])* pub clippy::$name, Allow, $description, report_in_external_macro: true
        }
    };
    { $(#[$attr:meta])* pub $name:tt, internal, $description:tt } => {
        declare_tool_lint! {
            $(#[$attr])* pub clippy::$name, Allow, $description, report_in_external_macro: true
        }
    };
    { $(#[$attr:meta])* pub $name:tt, internal_warn, $description:tt } => {
        declare_tool_lint! {
            $(#[$attr])* pub clippy::$name, Warn, $description, report_in_external_macro: true
        }
    };
}

#[cfg(feature = "metadata-collector-lint")]
mod deprecated_lints;
#[cfg_attr(
    any(feature = "internal-lints", feature = "metadata-collector-lint"),
    allow(clippy::missing_clippy_version_attribute)
)]
mod utils;

// begin lints modules, do not remove this comment, it’s used in `update_lints`
mod absurd_extreme_comparisons;
mod approx_const;
mod arithmetic;
mod as_conversions;
mod asm_syntax;
mod assertions_on_constants;
mod assign_ops;
mod async_yields_async;
mod attrs;
mod await_holding_invalid;
mod bit_mask;
mod blacklisted_name;
mod blocks_in_if_conditions;
mod bool_assert_comparison;
mod booleans;
mod bytecount;
mod cargo_common_metadata;
mod case_sensitive_file_extension_comparisons;
mod casts;
mod checked_conversions;
mod cognitive_complexity;
mod collapsible_if;
mod collapsible_match;
mod comparison_chain;
mod copies;
mod copy_iterator;
mod create_dir;
mod dbg_macro;
mod default;
mod default_numeric_fallback;
mod dereference;
mod derivable_impls;
mod derive;
mod disallowed_methods;
mod disallowed_script_idents;
mod disallowed_types;
mod doc;
mod double_comparison;
mod double_parens;
mod drop_forget_ref;
mod duration_subsec;
mod else_if_without_else;
mod empty_enum;
mod entry;
mod enum_clike;
mod enum_variants;
mod eq_op;
mod equatable_if_let;
mod erasing_op;
mod escape;
mod eta_reduction;
mod eval_order_dependence;
mod excessive_bools;
mod exhaustive_items;
mod exit;
mod explicit_write;
mod fallible_impl_from;
mod feature_name;
mod float_equality_without_abs;
mod float_literal;
mod floating_point_arithmetic;
mod format;
mod format_args;
mod formatting;
mod from_over_into;
mod from_str_radix_10;
mod functions;
mod future_not_send;
mod get_last_with_len;
mod identity_op;
mod if_let_mutex;
mod if_not_else;
mod if_then_some_else_none;
mod implicit_hasher;
mod implicit_return;
mod implicit_saturating_sub;
mod inconsistent_struct_constructor;
mod index_refutable_slice;
mod indexing_slicing;
mod infinite_iter;
mod inherent_impl;
mod inherent_to_string;
mod init_numbered_fields;
mod inline_fn_without_body;
mod int_plus_one;
mod integer_division;
mod invalid_upcast_comparisons;
mod items_after_statements;
mod iter_not_returning_iterator;
mod large_const_arrays;
mod large_enum_variant;
mod large_stack_arrays;
mod len_zero;
mod let_if_seq;
mod let_underscore;
mod lifetimes;
mod literal_representation;
mod loops;
mod macro_use;
mod main_recursion;
mod manual_assert;
mod manual_async_fn;
mod manual_map;
mod manual_non_exhaustive;
mod manual_ok_or;
mod manual_strip;
mod manual_unwrap_or;
mod map_clone;
mod map_err_ignore;
mod map_unit_fn;
mod match_on_vec_items;
mod match_result_ok;
mod match_str_case_mismatch;
mod matches;
mod mem_forget;
mod mem_replace;
mod methods;
mod minmax;
mod misc;
mod misc_early;
mod missing_const_for_fn;
mod missing_doc;
mod missing_enforced_import_rename;
mod missing_inline;
mod module_style;
mod modulo_arithmetic;
mod multiple_crate_versions;
mod mut_key;
mod mut_mut;
mod mut_mutex_lock;
mod mut_reference;
mod mutable_debug_assertion;
mod mutex_atomic;
mod needless_arbitrary_self_type;
mod needless_bitwise_bool;
mod needless_bool;
mod needless_borrowed_ref;
mod needless_continue;
mod needless_for_each;
mod needless_late_init;
mod needless_option_as_deref;
mod needless_pass_by_value;
mod needless_question_mark;
mod needless_update;
mod neg_cmp_op_on_partial_ord;
mod neg_multiply;
mod new_without_default;
mod no_effect;
mod non_copy_const;
mod non_expressive_names;
mod non_octal_unix_permissions;
mod non_send_fields_in_send_ty;
mod nonstandard_macro_braces;
mod octal_escapes;
mod open_options;
mod option_env_unwrap;
mod option_if_let_else;
mod overflow_check_conditional;
mod panic_in_result_fn;
mod panic_unimplemented;
mod partialeq_ne_impl;
mod pass_by_ref_or_value;
mod path_buf_push_overwrite;
mod pattern_type_mismatch;
mod precedence;
mod ptr;
mod ptr_eq;
mod ptr_offset_with_cast;
mod question_mark;
mod ranges;
mod redundant_clone;
mod redundant_closure_call;
mod redundant_else;
mod redundant_field_names;
mod redundant_pub_crate;
mod redundant_slicing;
mod redundant_static_lifetimes;
mod ref_option_ref;
mod reference;
mod regex;
mod repeat_once;
mod return_self_not_must_use;
mod returns;
mod same_name_method;
mod self_assignment;
mod self_named_constructors;
mod semicolon_if_nothing_returned;
mod serde_api;
mod shadow;
mod single_component_path_imports;
mod size_of_in_element_count;
mod slow_vector_initialization;
mod stable_sort_primitive;
mod strings;
mod strlen_on_c_strings;
mod suspicious_operation_groupings;
mod suspicious_trait_impl;
mod swap;
mod tabs_in_doc_comments;
mod temporary_assignment;
mod to_digit_is_some;
mod to_string_in_display;
mod trailing_empty_array;
mod trait_bounds;
mod transmute;
mod transmuting_null;
mod try_err;
mod types;
mod undocumented_unsafe_blocks;
mod undropped_manually_drops;
mod unicode;
mod uninit_vec;
mod unit_hash;
mod unit_return_expecting_ord;
mod unit_types;
mod unnamed_address;
mod unnecessary_self_imports;
mod unnecessary_sort_by;
mod unnecessary_wraps;
mod unnested_or_patterns;
mod unsafe_removed_from_name;
mod unused_async;
mod unused_io_amount;
mod unused_self;
mod unused_unit;
mod unwrap;
mod unwrap_in_result;
mod upper_case_acronyms;
mod use_self;
mod useless_conversion;
mod vec;
mod vec_init_then_push;
mod vec_resize_to_zero;
mod verbose_file_reads;
mod wildcard_dependencies;
mod wildcard_imports;
mod write;
mod zero_div_zero;
mod zero_sized_map_values;
// end lints modules, do not remove this comment, it’s used in `update_lints`

pub use crate::utils::conf::Conf;
use crate::utils::conf::TryConf;

/// Register all pre expansion lints
///
/// Pre-expansion lints run before any macro expansion has happened.
///
/// Note that due to the architecture of the compiler, currently `cfg_attr` attributes on crate
/// level (i.e `#![cfg_attr(...)]`) will still be expanded even when using a pre-expansion pass.
///
/// Used in `./src/driver.rs`.
pub fn register_pre_expansion_lints(store: &mut rustc_lint::LintStore, sess: &Session, conf: &Conf) {
    // NOTE: Do not add any more pre-expansion passes. These should be removed eventually.

    let msrv = conf.msrv.as_ref().and_then(|s| {
        parse_msrv(s, None, None).or_else(|| {
            sess.err(&format!(
                "error reading Clippy's configuration file. `{}` is not a valid Rust version",
                s
            ));
            None
        })
    });

    store.register_pre_expansion_pass(|| Box::new(write::Write::default()));
    store.register_pre_expansion_pass(move || Box::new(attrs::EarlyAttributes { msrv }));
    store.register_pre_expansion_pass(|| Box::new(dbg_macro::DbgMacro));
}

#[doc(hidden)]
pub fn read_conf(sess: &Session) -> Conf {
    let file_name = match utils::conf::lookup_conf_file() {
        Ok(Some(path)) => path,
        Ok(None) => return Conf::default(),
        Err(error) => {
            sess.struct_err(&format!("error finding Clippy's configuration file: {}", error))
                .emit();
            return Conf::default();
        },
    };

    let TryConf { conf, errors } = utils::conf::read(&file_name);
    // all conf errors are non-fatal, we just use the default conf in case of error
    for error in errors {
        sess.struct_err(&format!(
            "error reading Clippy's configuration file `{}`: {}",
            file_name.display(),
            error
        ))
        .emit();
    }

    conf
}

/// Register all lints and lint groups with the rustc plugin registry
///
/// Used in `./src/driver.rs`.
#[allow(clippy::too_many_lines)]
pub fn register_plugins(store: &mut rustc_lint::LintStore, sess: &Session, conf: &Conf) {
    register_removed_non_tool_lints(store);

    include!("lib.deprecated.rs");

    include!("lib.register_lints.rs");
    include!("lib.register_restriction.rs");
    include!("lib.register_pedantic.rs");

    #[cfg(feature = "internal-lints")]
    include!("lib.register_internal.rs");

    include!("lib.register_all.rs");
    include!("lib.register_style.rs");
    include!("lib.register_complexity.rs");
    include!("lib.register_correctness.rs");
    include!("lib.register_suspicious.rs");
    include!("lib.register_perf.rs");
    include!("lib.register_cargo.rs");
    include!("lib.register_nursery.rs");

    #[cfg(feature = "metadata-collector-lint")]
    {
        if std::env::var("ENABLE_METADATA_COLLECTION").eq(&Ok("1".to_string())) {
            store.register_late_pass(|| Box::new(utils::internal_lints::metadata_collector::MetadataCollector::new()));
            return;
        }
    }

    // all the internal lints
    #[cfg(feature = "internal-lints")]
    {
        store.register_early_pass(|| Box::new(utils::internal_lints::ClippyLintsInternal));
        store.register_early_pass(|| Box::new(utils::internal_lints::ProduceIce));
        store.register_late_pass(|| Box::new(utils::inspector::DeepCodeInspector));
        store.register_late_pass(|| Box::new(utils::internal_lints::CollapsibleCalls));
        store.register_late_pass(|| Box::new(utils::internal_lints::CompilerLintFunctions::new()));
        store.register_late_pass(|| Box::new(utils::internal_lints::IfChainStyle));
        store.register_late_pass(|| Box::new(utils::internal_lints::InvalidPaths));
        store.register_late_pass(|| Box::new(utils::internal_lints::InterningDefinedSymbol::default()));
        store.register_late_pass(|| Box::new(utils::internal_lints::LintWithoutLintPass::default()));
        store.register_late_pass(|| Box::new(utils::internal_lints::MatchTypeOnDiagItem));
        store.register_late_pass(|| Box::new(utils::internal_lints::OuterExpnDataPass));
    }

    store.register_late_pass(|| Box::new(utils::author::Author));
    store.register_late_pass(|| Box::new(await_holding_invalid::AwaitHolding));
    store.register_late_pass(|| Box::new(serde_api::SerdeApi));
    let vec_box_size_threshold = conf.vec_box_size_threshold;
    let type_complexity_threshold = conf.type_complexity_threshold;
    let avoid_breaking_exported_api = conf.avoid_breaking_exported_api;
    store.register_late_pass(move || {
        Box::new(types::Types::new(
            vec_box_size_threshold,
            type_complexity_threshold,
            avoid_breaking_exported_api,
        ))
    });
    store.register_late_pass(|| Box::new(booleans::NonminimalBool));
    store.register_late_pass(|| Box::new(needless_bitwise_bool::NeedlessBitwiseBool));
    store.register_late_pass(|| Box::new(eq_op::EqOp));
    store.register_late_pass(|| Box::new(enum_clike::UnportableVariant));
    store.register_late_pass(|| Box::new(float_literal::FloatLiteral));
    let verbose_bit_mask_threshold = conf.verbose_bit_mask_threshold;
    store.register_late_pass(move || Box::new(bit_mask::BitMask::new(verbose_bit_mask_threshold)));
    store.register_late_pass(|| Box::new(ptr::Ptr));
    store.register_late_pass(|| Box::new(ptr_eq::PtrEq));
    store.register_late_pass(|| Box::new(needless_bool::NeedlessBool));
    store.register_late_pass(|| Box::new(needless_option_as_deref::OptionNeedlessDeref));
    store.register_late_pass(|| Box::new(needless_bool::BoolComparison));
    store.register_late_pass(|| Box::new(needless_for_each::NeedlessForEach));
    store.register_late_pass(|| Box::new(misc::MiscLints));
    store.register_late_pass(|| Box::new(eta_reduction::EtaReduction));
    store.register_late_pass(|| Box::new(identity_op::IdentityOp));
    store.register_late_pass(|| Box::new(erasing_op::ErasingOp));
    store.register_late_pass(|| Box::new(mut_mut::MutMut));
    store.register_late_pass(|| Box::new(mut_reference::UnnecessaryMutPassed));
    store.register_late_pass(|| Box::new(len_zero::LenZero));
    store.register_late_pass(|| Box::new(attrs::Attributes));
    store.register_late_pass(|| Box::new(blocks_in_if_conditions::BlocksInIfConditions));
    store.register_late_pass(|| Box::new(collapsible_match::CollapsibleMatch));
    store.register_late_pass(|| Box::new(unicode::Unicode));
    store.register_late_pass(|| Box::new(uninit_vec::UninitVec));
    store.register_late_pass(|| Box::new(unit_hash::UnitHash));
    store.register_late_pass(|| Box::new(unit_return_expecting_ord::UnitReturnExpectingOrd));
    store.register_late_pass(|| Box::new(strings::StringAdd));
    store.register_late_pass(|| Box::new(implicit_return::ImplicitReturn));
    store.register_late_pass(|| Box::new(implicit_saturating_sub::ImplicitSaturatingSub));
    store.register_late_pass(|| Box::new(default_numeric_fallback::DefaultNumericFallback));
    store.register_late_pass(|| Box::new(inconsistent_struct_constructor::InconsistentStructConstructor));
    store.register_late_pass(|| Box::new(non_octal_unix_permissions::NonOctalUnixPermissions));
    store.register_early_pass(|| Box::new(unnecessary_self_imports::UnnecessarySelfImports));

    let msrv = conf.msrv.as_ref().and_then(|s| {
        parse_msrv(s, None, None).or_else(|| {
            sess.err(&format!(
                "error reading Clippy's configuration file. `{}` is not a valid Rust version",
                s
            ));
            None
        })
    });

    let avoid_breaking_exported_api = conf.avoid_breaking_exported_api;
    store.register_late_pass(move || Box::new(approx_const::ApproxConstant::new(msrv)));
    store.register_late_pass(move || Box::new(methods::Methods::new(avoid_breaking_exported_api, msrv)));
    store.register_late_pass(move || Box::new(matches::Matches::new(msrv)));
    store.register_early_pass(move || Box::new(manual_non_exhaustive::ManualNonExhaustive::new(msrv)));
    store.register_late_pass(move || Box::new(manual_strip::ManualStrip::new(msrv)));
    store.register_early_pass(move || Box::new(redundant_static_lifetimes::RedundantStaticLifetimes::new(msrv)));
    store.register_early_pass(move || Box::new(redundant_field_names::RedundantFieldNames::new(msrv)));
    store.register_late_pass(move || Box::new(checked_conversions::CheckedConversions::new(msrv)));
    store.register_late_pass(move || Box::new(mem_replace::MemReplace::new(msrv)));
    store.register_late_pass(move || Box::new(ranges::Ranges::new(msrv)));
    store.register_late_pass(move || Box::new(from_over_into::FromOverInto::new(msrv)));
    store.register_late_pass(move || Box::new(use_self::UseSelf::new(msrv)));
    store.register_late_pass(move || Box::new(missing_const_for_fn::MissingConstForFn::new(msrv)));
    store.register_late_pass(move || Box::new(needless_question_mark::NeedlessQuestionMark));
    store.register_late_pass(move || Box::new(casts::Casts::new(msrv)));
    store.register_early_pass(move || Box::new(unnested_or_patterns::UnnestedOrPatterns::new(msrv)));

    store.register_late_pass(|| Box::new(size_of_in_element_count::SizeOfInElementCount));
    store.register_late_pass(|| Box::new(same_name_method::SameNameMethod));
    let max_suggested_slice_pattern_length = conf.max_suggested_slice_pattern_length;
    store.register_late_pass(move || {
        Box::new(index_refutable_slice::IndexRefutableSlice::new(
            max_suggested_slice_pattern_length,
            msrv,
        ))
    });
    store.register_late_pass(|| Box::new(map_clone::MapClone));
    store.register_late_pass(|| Box::new(map_err_ignore::MapErrIgnore));
    store.register_late_pass(|| Box::new(shadow::Shadow::default()));
    store.register_late_pass(|| Box::new(unit_types::UnitTypes));
    store.register_late_pass(|| Box::new(loops::Loops));
    store.register_late_pass(|| Box::new(main_recursion::MainRecursion::default()));
    store.register_late_pass(|| Box::new(lifetimes::Lifetimes));
    store.register_late_pass(|| Box::new(entry::HashMapPass));
    store.register_late_pass(|| Box::new(minmax::MinMaxPass));
    store.register_late_pass(|| Box::new(open_options::OpenOptions));
    store.register_late_pass(|| Box::new(zero_div_zero::ZeroDiv));
    store.register_late_pass(|| Box::new(mutex_atomic::Mutex));
    store.register_late_pass(|| Box::new(needless_update::NeedlessUpdate));
    store.register_late_pass(|| Box::new(needless_borrowed_ref::NeedlessBorrowedRef));
    store.register_late_pass(|| Box::new(no_effect::NoEffect));
    store.register_late_pass(|| Box::new(temporary_assignment::TemporaryAssignment));
    store.register_late_pass(|| Box::new(transmute::Transmute));
    let cognitive_complexity_threshold = conf.cognitive_complexity_threshold;
    store.register_late_pass(move || {
        Box::new(cognitive_complexity::CognitiveComplexity::new(
            cognitive_complexity_threshold,
        ))
    });
    let too_large_for_stack = conf.too_large_for_stack;
    store.register_late_pass(move || Box::new(escape::BoxedLocal { too_large_for_stack }));
    store.register_late_pass(move || Box::new(vec::UselessVec { too_large_for_stack }));
    store.register_late_pass(|| Box::new(panic_unimplemented::PanicUnimplemented));
    store.register_late_pass(|| Box::new(strings::StringLitAsBytes));
    store.register_late_pass(|| Box::new(derive::Derive));
    store.register_late_pass(|| Box::new(derivable_impls::DerivableImpls));
    store.register_late_pass(|| Box::new(get_last_with_len::GetLastWithLen));
    store.register_late_pass(|| Box::new(drop_forget_ref::DropForgetRef));
    store.register_late_pass(|| Box::new(empty_enum::EmptyEnum));
    store.register_late_pass(|| Box::new(absurd_extreme_comparisons::AbsurdExtremeComparisons));
    store.register_late_pass(|| Box::new(invalid_upcast_comparisons::InvalidUpcastComparisons));
    store.register_late_pass(|| Box::new(regex::Regex));
    store.register_late_pass(|| Box::new(copies::CopyAndPaste));
    store.register_late_pass(|| Box::new(copy_iterator::CopyIterator));
    store.register_late_pass(|| Box::new(format::UselessFormat));
    store.register_late_pass(|| Box::new(swap::Swap));
    store.register_late_pass(|| Box::new(overflow_check_conditional::OverflowCheckConditional));
    store.register_late_pass(|| Box::new(new_without_default::NewWithoutDefault::default()));
    let blacklisted_names = conf.blacklisted_names.iter().cloned().collect::<FxHashSet<_>>();
    store.register_late_pass(move || Box::new(blacklisted_name::BlacklistedName::new(blacklisted_names.clone())));
    let too_many_arguments_threshold = conf.too_many_arguments_threshold;
    let too_many_lines_threshold = conf.too_many_lines_threshold;
    store.register_late_pass(move || {
        Box::new(functions::Functions::new(
            too_many_arguments_threshold,
            too_many_lines_threshold,
        ))
    });
    let doc_valid_idents = conf.doc_valid_idents.iter().cloned().collect::<FxHashSet<_>>();
    store.register_late_pass(move || Box::new(doc::DocMarkdown::new(doc_valid_idents.clone())));
    store.register_late_pass(|| Box::new(neg_multiply::NegMultiply));
    store.register_late_pass(|| Box::new(mem_forget::MemForget));
    store.register_late_pass(|| Box::new(arithmetic::Arithmetic::default()));
    store.register_late_pass(|| Box::new(assign_ops::AssignOps));
    store.register_late_pass(|| Box::new(let_if_seq::LetIfSeq));
    store.register_late_pass(|| Box::new(eval_order_dependence::EvalOrderDependence));
    store.register_late_pass(|| Box::new(missing_doc::MissingDoc::new()));
    store.register_late_pass(|| Box::new(missing_inline::MissingInline));
    store.register_late_pass(move || Box::new(exhaustive_items::ExhaustiveItems));
    store.register_late_pass(|| Box::new(match_result_ok::MatchResultOk));
    store.register_late_pass(|| Box::new(partialeq_ne_impl::PartialEqNeImpl));
    store.register_late_pass(|| Box::new(unused_io_amount::UnusedIoAmount));
    let enum_variant_size_threshold = conf.enum_variant_size_threshold;
    store.register_late_pass(move || Box::new(large_enum_variant::LargeEnumVariant::new(enum_variant_size_threshold)));
    store.register_late_pass(|| Box::new(explicit_write::ExplicitWrite));
    store.register_late_pass(|| Box::new(needless_pass_by_value::NeedlessPassByValue));
    let pass_by_ref_or_value = pass_by_ref_or_value::PassByRefOrValue::new(
        conf.trivial_copy_size_limit,
        conf.pass_by_value_size_limit,
        conf.avoid_breaking_exported_api,
        &sess.target,
    );
    store.register_late_pass(move || Box::new(pass_by_ref_or_value));
    store.register_late_pass(|| Box::new(ref_option_ref::RefOptionRef));
    store.register_late_pass(|| Box::new(try_err::TryErr));
    store.register_late_pass(|| Box::new(bytecount::ByteCount));
    store.register_late_pass(|| Box::new(infinite_iter::InfiniteIter));
    store.register_late_pass(|| Box::new(inline_fn_without_body::InlineFnWithoutBody));
    store.register_late_pass(|| Box::new(useless_conversion::UselessConversion::default()));
    store.register_late_pass(|| Box::new(implicit_hasher::ImplicitHasher));
    store.register_late_pass(|| Box::new(fallible_impl_from::FallibleImplFrom));
    store.register_late_pass(|| Box::new(double_comparison::DoubleComparisons));
    store.register_late_pass(|| Box::new(question_mark::QuestionMark));
    store.register_early_pass(|| Box::new(suspicious_operation_groupings::SuspiciousOperationGroupings));
    store.register_late_pass(|| Box::new(suspicious_trait_impl::SuspiciousImpl));
    store.register_late_pass(|| Box::new(map_unit_fn::MapUnit));
    store.register_late_pass(|| Box::new(inherent_impl::MultipleInherentImpl));
    store.register_late_pass(|| Box::new(neg_cmp_op_on_partial_ord::NoNegCompOpForPartialOrd));
    store.register_late_pass(|| Box::new(unwrap::Unwrap));
    store.register_late_pass(|| Box::new(duration_subsec::DurationSubsec));
    store.register_late_pass(|| Box::new(indexing_slicing::IndexingSlicing));
    store.register_late_pass(|| Box::new(non_copy_const::NonCopyConst));
    store.register_late_pass(|| Box::new(ptr_offset_with_cast::PtrOffsetWithCast));
    store.register_late_pass(|| Box::new(redundant_clone::RedundantClone));
    store.register_late_pass(|| Box::new(slow_vector_initialization::SlowVectorInit));
    store.register_late_pass(|| Box::new(unnecessary_sort_by::UnnecessarySortBy));
    store.register_late_pass(move || Box::new(unnecessary_wraps::UnnecessaryWraps::new(avoid_breaking_exported_api)));
    store.register_late_pass(|| Box::new(assertions_on_constants::AssertionsOnConstants));
    store.register_late_pass(|| Box::new(transmuting_null::TransmutingNull));
    store.register_late_pass(|| Box::new(path_buf_push_overwrite::PathBufPushOverwrite));
    store.register_late_pass(|| Box::new(integer_division::IntegerDivision));
    store.register_late_pass(|| Box::new(inherent_to_string::InherentToString));
    let max_trait_bounds = conf.max_trait_bounds;
    store.register_late_pass(move || Box::new(trait_bounds::TraitBounds::new(max_trait_bounds)));
    store.register_late_pass(|| Box::new(comparison_chain::ComparisonChain));
    store.register_late_pass(|| Box::new(mut_key::MutableKeyType));
    store.register_late_pass(|| Box::new(modulo_arithmetic::ModuloArithmetic));
    store.register_early_pass(|| Box::new(reference::DerefAddrOf));
    store.register_early_pass(|| Box::new(reference::RefInDeref));
    store.register_early_pass(|| Box::new(double_parens::DoubleParens));
    store.register_late_pass(|| Box::new(to_string_in_display::ToStringInDisplay::new()));
    store.register_early_pass(|| Box::new(unsafe_removed_from_name::UnsafeNameRemoval));
    store.register_early_pass(|| Box::new(else_if_without_else::ElseIfWithoutElse));
    store.register_early_pass(|| Box::new(int_plus_one::IntPlusOne));
    store.register_early_pass(|| Box::new(formatting::Formatting));
    store.register_early_pass(|| Box::new(misc_early::MiscEarlyLints));
    store.register_early_pass(|| Box::new(redundant_closure_call::RedundantClosureCall));
    store.register_late_pass(|| Box::new(redundant_closure_call::RedundantClosureCall));
    store.register_early_pass(|| Box::new(unused_unit::UnusedUnit));
    store.register_late_pass(|| Box::new(returns::Return));
    store.register_early_pass(|| Box::new(collapsible_if::CollapsibleIf));
    store.register_early_pass(|| Box::new(items_after_statements::ItemsAfterStatements));
    store.register_early_pass(|| Box::new(precedence::Precedence));
    store.register_early_pass(|| Box::new(needless_continue::NeedlessContinue));
    store.register_early_pass(|| Box::new(redundant_else::RedundantElse));
    store.register_late_pass(|| Box::new(create_dir::CreateDir));
    store.register_early_pass(|| Box::new(needless_arbitrary_self_type::NeedlessArbitrarySelfType));
    let cargo_ignore_publish = conf.cargo_ignore_publish;
    store.register_late_pass(move || Box::new(cargo_common_metadata::CargoCommonMetadata::new(cargo_ignore_publish)));
    store.register_late_pass(|| Box::new(multiple_crate_versions::MultipleCrateVersions));
    store.register_late_pass(|| Box::new(wildcard_dependencies::WildcardDependencies));
    let literal_representation_lint_fraction_readability = conf.unreadable_literal_lint_fractions;
    store.register_early_pass(move || {
        Box::new(literal_representation::LiteralDigitGrouping::new(
            literal_representation_lint_fraction_readability,
        ))
    });
    let literal_representation_threshold = conf.literal_representation_threshold;
    store.register_early_pass(move || {
        Box::new(literal_representation::DecimalLiteralRepresentation::new(
            literal_representation_threshold,
        ))
    });
    let enum_variant_name_threshold = conf.enum_variant_name_threshold;
    store.register_late_pass(move || {
        Box::new(enum_variants::EnumVariantNames::new(
            enum_variant_name_threshold,
            avoid_breaking_exported_api,
        ))
    });
    store.register_early_pass(|| Box::new(tabs_in_doc_comments::TabsInDocComments));
    let upper_case_acronyms_aggressive = conf.upper_case_acronyms_aggressive;
    store.register_late_pass(move || {
        Box::new(upper_case_acronyms::UpperCaseAcronyms::new(
            avoid_breaking_exported_api,
            upper_case_acronyms_aggressive,
        ))
    });
    store.register_late_pass(|| Box::new(default::Default::default()));
    store.register_late_pass(|| Box::new(unused_self::UnusedSelf));
    store.register_late_pass(|| Box::new(mutable_debug_assertion::DebugAssertWithMutCall));
    store.register_late_pass(|| Box::new(exit::Exit));
    store.register_late_pass(|| Box::new(to_digit_is_some::ToDigitIsSome));
    let array_size_threshold = conf.array_size_threshold;
    store.register_late_pass(move || Box::new(large_stack_arrays::LargeStackArrays::new(array_size_threshold)));
    store.register_late_pass(move || Box::new(large_const_arrays::LargeConstArrays::new(array_size_threshold)));
    store.register_late_pass(|| Box::new(floating_point_arithmetic::FloatingPointArithmetic));
    store.register_early_pass(|| Box::new(as_conversions::AsConversions));
    store.register_late_pass(|| Box::new(let_underscore::LetUnderscore));
    store.register_early_pass(|| Box::new(single_component_path_imports::SingleComponentPathImports));
    let max_fn_params_bools = conf.max_fn_params_bools;
    let max_struct_bools = conf.max_struct_bools;
    store.register_early_pass(move || {
        Box::new(excessive_bools::ExcessiveBools::new(
            max_struct_bools,
            max_fn_params_bools,
        ))
    });
    store.register_early_pass(|| Box::new(option_env_unwrap::OptionEnvUnwrap));
    let warn_on_all_wildcard_imports = conf.warn_on_all_wildcard_imports;
    store.register_late_pass(move || Box::new(wildcard_imports::WildcardImports::new(warn_on_all_wildcard_imports)));
    store.register_late_pass(|| Box::new(verbose_file_reads::VerboseFileReads));
    store.register_late_pass(|| Box::new(redundant_pub_crate::RedundantPubCrate::default()));
    store.register_late_pass(|| Box::new(unnamed_address::UnnamedAddress));
    store.register_late_pass(|| Box::new(dereference::Dereferencing::default()));
    store.register_late_pass(|| Box::new(option_if_let_else::OptionIfLetElse));
    store.register_late_pass(|| Box::new(future_not_send::FutureNotSend));
    store.register_late_pass(|| Box::new(if_let_mutex::IfLetMutex));
    store.register_late_pass(|| Box::new(if_not_else::IfNotElse));
    store.register_late_pass(|| Box::new(equatable_if_let::PatternEquality));
    store.register_late_pass(|| Box::new(mut_mutex_lock::MutMutexLock));
    store.register_late_pass(|| Box::new(match_on_vec_items::MatchOnVecItems));
    store.register_late_pass(|| Box::new(manual_async_fn::ManualAsyncFn));
    store.register_late_pass(|| Box::new(vec_resize_to_zero::VecResizeToZero));
    store.register_late_pass(|| Box::new(panic_in_result_fn::PanicInResultFn));
    let single_char_binding_names_threshold = conf.single_char_binding_names_threshold;
    store.register_early_pass(move || {
        Box::new(non_expressive_names::NonExpressiveNames {
            single_char_binding_names_threshold,
        })
    });
    let macro_matcher = conf.standard_macro_braces.iter().cloned().collect::<FxHashSet<_>>();
    store.register_early_pass(move || Box::new(nonstandard_macro_braces::MacroBraces::new(&macro_matcher)));
    store.register_late_pass(|| Box::new(macro_use::MacroUseImports::default()));
    store.register_late_pass(|| Box::new(pattern_type_mismatch::PatternTypeMismatch));
    store.register_late_pass(|| Box::new(stable_sort_primitive::StableSortPrimitive));
    store.register_late_pass(|| Box::new(repeat_once::RepeatOnce));
    store.register_late_pass(|| Box::new(unwrap_in_result::UnwrapInResult));
    store.register_late_pass(|| Box::new(self_assignment::SelfAssignment));
    store.register_late_pass(|| Box::new(manual_unwrap_or::ManualUnwrapOr));
    store.register_late_pass(|| Box::new(manual_ok_or::ManualOkOr));
    store.register_late_pass(|| Box::new(float_equality_without_abs::FloatEqualityWithoutAbs));
    store.register_late_pass(|| Box::new(semicolon_if_nothing_returned::SemicolonIfNothingReturned));
    store.register_late_pass(|| Box::new(async_yields_async::AsyncYieldsAsync));
    let disallowed_methods = conf.disallowed_methods.clone();
    store.register_late_pass(move || Box::new(disallowed_methods::DisallowedMethods::new(disallowed_methods.clone())));
    store.register_early_pass(|| Box::new(asm_syntax::InlineAsmX86AttSyntax));
    store.register_early_pass(|| Box::new(asm_syntax::InlineAsmX86IntelSyntax));
    store.register_late_pass(|| Box::new(undropped_manually_drops::UndroppedManuallyDrops));
    store.register_late_pass(|| Box::new(strings::StrToString));
    store.register_late_pass(|| Box::new(strings::StringToString));
    store.register_late_pass(|| Box::new(zero_sized_map_values::ZeroSizedMapValues));
    store.register_late_pass(|| Box::new(vec_init_then_push::VecInitThenPush::default()));
    store.register_late_pass(|| {
        Box::new(case_sensitive_file_extension_comparisons::CaseSensitiveFileExtensionComparisons)
    });
    store.register_late_pass(|| Box::new(redundant_slicing::RedundantSlicing));
    store.register_late_pass(|| Box::new(from_str_radix_10::FromStrRadix10));
    store.register_late_pass(|| Box::new(manual_map::ManualMap));
    store.register_late_pass(move || Box::new(if_then_some_else_none::IfThenSomeElseNone::new(msrv)));
    store.register_late_pass(|| Box::new(bool_assert_comparison::BoolAssertComparison));
    store.register_early_pass(move || Box::new(module_style::ModStyle));
    store.register_late_pass(|| Box::new(unused_async::UnusedAsync));
    let disallowed_types = conf.disallowed_types.clone();
    store.register_late_pass(move || Box::new(disallowed_types::DisallowedTypes::new(disallowed_types.clone())));
    let import_renames = conf.enforced_import_renames.clone();
    store.register_late_pass(move || {
        Box::new(missing_enforced_import_rename::ImportRename::new(
            import_renames.clone(),
        ))
    });
    let scripts = conf.allowed_scripts.clone();
    store.register_early_pass(move || Box::new(disallowed_script_idents::DisallowedScriptIdents::new(&scripts)));
    store.register_late_pass(|| Box::new(strlen_on_c_strings::StrlenOnCStrings));
    store.register_late_pass(move || Box::new(self_named_constructors::SelfNamedConstructors));
    store.register_late_pass(move || Box::new(feature_name::FeatureName));
    store.register_late_pass(move || Box::new(iter_not_returning_iterator::IterNotReturningIterator));
    store.register_late_pass(move || Box::new(manual_assert::ManualAssert));
    let enable_raw_pointer_heuristic_for_send = conf.enable_raw_pointer_heuristic_for_send;
    store.register_late_pass(move || {
        Box::new(non_send_fields_in_send_ty::NonSendFieldInSendTy::new(
            enable_raw_pointer_heuristic_for_send,
        ))
    });
    store.register_late_pass(move || Box::new(undocumented_unsafe_blocks::UndocumentedUnsafeBlocks::default()));
    store.register_late_pass(|| Box::new(match_str_case_mismatch::MatchStrCaseMismatch));
    store.register_late_pass(move || Box::new(format_args::FormatArgs));
    store.register_late_pass(|| Box::new(trailing_empty_array::TrailingEmptyArray));
    store.register_early_pass(|| Box::new(octal_escapes::OctalEscapes));
    store.register_late_pass(|| Box::new(needless_late_init::NeedlessLateInit));
    store.register_late_pass(|| Box::new(return_self_not_must_use::ReturnSelfNotMustUse));
<<<<<<< HEAD
=======
    store.register_late_pass(|| Box::new(init_numbered_fields::NumberedFields));
>>>>>>> c1cd64b9
    // add lints here, do not remove this comment, it's used in `new_lint`
}

#[rustfmt::skip]
fn register_removed_non_tool_lints(store: &mut rustc_lint::LintStore) {
    store.register_removed(
        "should_assert_eq",
        "`assert!()` will be more flexible with RFC 2011",
    );
    store.register_removed(
        "extend_from_slice",
        "`.extend_from_slice(_)` is a faster way to extend a Vec by a slice",
    );
    store.register_removed(
        "range_step_by_zero",
        "`iterator.step_by(0)` panics nowadays",
    );
    store.register_removed(
        "unstable_as_slice",
        "`Vec::as_slice` has been stabilized in 1.7",
    );
    store.register_removed(
        "unstable_as_mut_slice",
        "`Vec::as_mut_slice` has been stabilized in 1.7",
    );
    store.register_removed(
        "misaligned_transmute",
        "this lint has been split into cast_ptr_alignment and transmute_ptr_to_ptr",
    );
    store.register_removed(
        "assign_ops",
        "using compound assignment operators (e.g., `+=`) is harmless",
    );
    store.register_removed(
        "if_let_redundant_pattern_matching",
        "this lint has been changed to redundant_pattern_matching",
    );
    store.register_removed(
        "unsafe_vector_initialization",
        "the replacement suggested by this lint had substantially different behavior",
    );
    store.register_removed(
        "reverse_range_loop",
        "this lint is now included in reversed_empty_ranges",
    );
}

/// Register renamed lints.
///
/// Used in `./src/driver.rs`.
pub fn register_renamed(ls: &mut rustc_lint::LintStore) {
    // NOTE: when renaming a lint, add a corresponding test to tests/ui/rename.rs
    ls.register_renamed("clippy::stutter", "clippy::module_name_repetitions");
    ls.register_renamed("clippy::new_without_default_derive", "clippy::new_without_default");
    ls.register_renamed("clippy::cyclomatic_complexity", "clippy::cognitive_complexity");
    ls.register_renamed("clippy::const_static_lifetime", "clippy::redundant_static_lifetimes");
    ls.register_renamed("clippy::option_and_then_some", "clippy::bind_instead_of_map");
    ls.register_renamed("clippy::box_vec", "clippy::box_collection");
    ls.register_renamed("clippy::block_in_if_condition_expr", "clippy::blocks_in_if_conditions");
    ls.register_renamed("clippy::block_in_if_condition_stmt", "clippy::blocks_in_if_conditions");
    ls.register_renamed("clippy::option_map_unwrap_or", "clippy::map_unwrap_or");
    ls.register_renamed("clippy::option_map_unwrap_or_else", "clippy::map_unwrap_or");
    ls.register_renamed("clippy::result_map_unwrap_or_else", "clippy::map_unwrap_or");
    ls.register_renamed("clippy::option_unwrap_used", "clippy::unwrap_used");
    ls.register_renamed("clippy::result_unwrap_used", "clippy::unwrap_used");
    ls.register_renamed("clippy::option_expect_used", "clippy::expect_used");
    ls.register_renamed("clippy::result_expect_used", "clippy::expect_used");
    ls.register_renamed("clippy::for_loop_over_option", "clippy::for_loops_over_fallibles");
    ls.register_renamed("clippy::for_loop_over_result", "clippy::for_loops_over_fallibles");
    ls.register_renamed("clippy::identity_conversion", "clippy::useless_conversion");
    ls.register_renamed("clippy::zero_width_space", "clippy::invisible_characters");
    ls.register_renamed("clippy::single_char_push_str", "clippy::single_char_add_str");
    ls.register_renamed("clippy::if_let_some_result", "clippy::match_result_ok");
    ls.register_renamed("clippy::disallowed_type", "clippy::disallowed_types");
    ls.register_renamed("clippy::disallowed_method", "clippy::disallowed_methods");

    // uplifted lints
    ls.register_renamed("clippy::invalid_ref", "invalid_value");
    ls.register_renamed("clippy::into_iter_on_array", "array_into_iter");
    ls.register_renamed("clippy::unused_label", "unused_labels");
    ls.register_renamed("clippy::drop_bounds", "drop_bounds");
    ls.register_renamed("clippy::temporary_cstring_as_ptr", "temporary_cstring_as_ptr");
    ls.register_renamed("clippy::panic_params", "non_fmt_panics");
    ls.register_renamed("clippy::unknown_clippy_lints", "unknown_lints");
    ls.register_renamed("clippy::invalid_atomic_ordering", "invalid_atomic_ordering");
    ls.register_renamed("clippy::mem_discriminant_non_enum", "enum_intrinsics_non_enums");
}

// only exists to let the dogfood integration test works.
// Don't run clippy as an executable directly
#[allow(dead_code)]
fn main() {
    panic!("Please use the cargo-clippy executable");
}<|MERGE_RESOLUTION|>--- conflicted
+++ resolved
@@ -857,10 +857,7 @@
     store.register_early_pass(|| Box::new(octal_escapes::OctalEscapes));
     store.register_late_pass(|| Box::new(needless_late_init::NeedlessLateInit));
     store.register_late_pass(|| Box::new(return_self_not_must_use::ReturnSelfNotMustUse));
-<<<<<<< HEAD
-=======
     store.register_late_pass(|| Box::new(init_numbered_fields::NumberedFields));
->>>>>>> c1cd64b9
     // add lints here, do not remove this comment, it's used in `new_lint`
 }
 
