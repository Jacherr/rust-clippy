error: manually reimplementing `div_ceil`
  --> tests/ui/manual_div_ceil_with_feature.rs:11:13
   |
LL |     let _ = (x + (y - 1)) / y;
   |             ^^^^^^^^^^^^^^^^^ help: consider using `.div_ceil()`: `x.div_ceil(y)`
   |
   = note: `-D clippy::manual-div-ceil` implied by `-D warnings`
   = help: to override `-D warnings` add `#[allow(clippy::manual_div_ceil)]`

error: manually reimplementing `div_ceil`
  --> tests/ui/manual_div_ceil_with_feature.rs:12:13
   |
LL |     let _ = ((y - 1) + x) / y;
   |             ^^^^^^^^^^^^^^^^^ help: consider using `.div_ceil()`: `x.div_ceil(y)`

error: manually reimplementing `div_ceil`
  --> tests/ui/manual_div_ceil_with_feature.rs:13:13
   |
LL |     let _ = (x + y - 1) / y;
   |             ^^^^^^^^^^^^^^^ help: consider using `.div_ceil()`: `x.div_ceil(y)`

error: manually reimplementing `div_ceil`
  --> tests/ui/manual_div_ceil_with_feature.rs:15:13
   |
LL |     let _ = (7_i32 + (4 - 1)) / 4;
   |             ^^^^^^^^^^^^^^^^^^^^^ help: consider using `.div_ceil()`: `7_i32.div_ceil(4)`

error: manually reimplementing `div_ceil`
  --> tests/ui/manual_div_ceil_with_feature.rs:16:13
   |
LL |     let _ = (7_i32 as u32 + (4 - 1)) / 4;
   |             ^^^^^^^^^^^^^^^^^^^^^^^^^^^^ help: consider using `.div_ceil()`: `(7_i32 as u32).div_ceil(4)`

error: manually reimplementing `div_ceil`
  --> tests/ui/manual_div_ceil_with_feature.rs:17:13
   |
LL |     let _ = (7_u32 as i32 + (4 - 1)) / 4;
   |             ^^^^^^^^^^^^^^^^^^^^^^^^^^^^ help: consider using `.div_ceil()`: `(7_u32 as i32).div_ceil(4)`

error: manually reimplementing `div_ceil`
  --> tests/ui/manual_div_ceil_with_feature.rs:18:13
   |
LL |     let _ = (z_u + (4 - 1)) / 4;
   |             ^^^^^^^^^^^^^^^^^^^ help: consider using `.div_ceil()`: `z_u.div_ceil(4)`

error: manually reimplementing `div_ceil`
  --> tests/ui/manual_div_ceil_with_feature.rs:29:13
   |
LL |     let _ = (2048 + x - 1) / x;
   |             ^^^^^^^^^^^^^^^^^^ help: consider using `.div_ceil()`: `2048_usize.div_ceil(x)`

error: manually reimplementing `div_ceil`
  --> tests/ui/manual_div_ceil_with_feature.rs:32:13
   |
LL |     let _ = (2048usize + x - 1) / x;
   |             ^^^^^^^^^^^^^^^^^^^^^^^ help: consider using `.div_ceil()`: `2048usize.div_ceil(x)`

error: manually reimplementing `div_ceil`
  --> tests/ui/manual_div_ceil_with_feature.rs:35:13
   |
LL |     let _ = (2048_usize + x - 1) / x;
   |             ^^^^^^^^^^^^^^^^^^^^^^^^ help: consider using `.div_ceil()`: `2048_usize.div_ceil(x)`

error: manually reimplementing `div_ceil`
  --> tests/ui/manual_div_ceil_with_feature.rs:38:13
   |
LL |     let _ = (x + 4 - 1) / 4;
   |             ^^^^^^^^^^^^^^^ help: consider using `.div_ceil()`: `x.div_ceil(4)`

error: manually reimplementing `div_ceil`
  --> tests/ui/manual_div_ceil_with_feature.rs:40:13
   |
LL |     let _ = (2048 + 4 - 1) / 4;
   |             ^^^^^^^^^^^^^^^^^^ help: consider using `.div_ceil()`: `2048_i32.div_ceil(4)`

error: manually reimplementing `div_ceil`
  --> tests/ui/manual_div_ceil_with_feature.rs:42:18
   |
LL |     let _: u32 = (2048 + 6 - 1) / 6;
   |                  ^^^^^^^^^^^^^^^^^^ help: consider using `.div_ceil()`: `2048_u32.div_ceil(6)`

error: manually reimplementing `div_ceil`
  --> tests/ui/manual_div_ceil_with_feature.rs:43:20
   |
LL |     let _: usize = (2048 + 6 - 1) / 6;
   |                    ^^^^^^^^^^^^^^^^^^ help: consider using `.div_ceil()`: `2048_usize.div_ceil(6)`

error: manually reimplementing `div_ceil`
  --> tests/ui/manual_div_ceil_with_feature.rs:44:18
   |
LL |     let _: u32 = (0x2048 + 0x6 - 1) / 0x6;
   |                  ^^^^^^^^^^^^^^^^^^^^^^^^ help: consider using `.div_ceil()`: `0x2048_u32.div_ceil(0x6)`

error: manually reimplementing `div_ceil`
  --> tests/ui/manual_div_ceil_with_feature.rs:46:13
   |
LL |     let _ = (2048 + 6u32 - 1) / 6u32;
   |             ^^^^^^^^^^^^^^^^^^^^^^^^ help: consider using `.div_ceil()`: `2048_u32.div_ceil(6u32)`

error: manually reimplementing `div_ceil`
  --> tests/ui/manual_div_ceil_with_feature.rs:49:13
   |
LL |     let _ = (-2048 + x - 1) / x;
   |             ^^^^^^^^^^^^^^^^^^^ help: consider using `.div_ceil()`: `(-2048_i32).div_ceil(x)`

error: manually reimplementing `div_ceil`
  --> tests/ui/manual_div_ceil_with_feature.rs:51:13
   |
LL |     let _ = (1_000_000 + 6u32 - 1) / 6u32;
   |             ^^^^^^^^^^^^^^^^^^^^^^^^^^^^^ help: consider using `.div_ceil()`: `1_000_000_u32.div_ceil(6u32)`

<<<<<<< HEAD
error: aborting due to 18 previous errors
=======
error: manually reimplementing `div_ceil`
  --> tests/ui/manual_div_ceil_with_feature.rs:56:13
   |
LL |     let _ = (x + 7) / 8;
   |             ^^^^^^^^^^^ help: consider using `.div_ceil()`: `x.div_ceil(8)`

error: manually reimplementing `div_ceil`
  --> tests/ui/manual_div_ceil_with_feature.rs:57:13
   |
LL |     let _ = (7 + x) / 8;
   |             ^^^^^^^^^^^ help: consider using `.div_ceil()`: `x.div_ceil(8)`

error: manually reimplementing `div_ceil`
  --> tests/ui/manual_div_ceil_with_feature.rs:60:13
   |
LL |     let _ = (y + -8) / -7;
   |             ^^^^^^^^^^^^^ help: consider using `.div_ceil()`: `y.div_ceil(-7)`

error: manually reimplementing `div_ceil`
  --> tests/ui/manual_div_ceil_with_feature.rs:61:13
   |
LL |     let _ = (-8 + y) / -7;
   |             ^^^^^^^^^^^^^ help: consider using `.div_ceil()`: `y.div_ceil(-7)`

error: manually reimplementing `div_ceil`
  --> tests/ui/manual_div_ceil_with_feature.rs:62:13
   |
LL |     let _ = (y - 8) / -7;
   |             ^^^^^^^^^^^^ help: consider using `.div_ceil()`: `y.div_ceil(-7)`

error: aborting due to 23 previous errors
>>>>>>> 25509e71
<|MERGE_RESOLUTION|>--- conflicted
+++ resolved
@@ -109,9 +109,6 @@
 LL |     let _ = (1_000_000 + 6u32 - 1) / 6u32;
    |             ^^^^^^^^^^^^^^^^^^^^^^^^^^^^^ help: consider using `.div_ceil()`: `1_000_000_u32.div_ceil(6u32)`
 
-<<<<<<< HEAD
-error: aborting due to 18 previous errors
-=======
 error: manually reimplementing `div_ceil`
   --> tests/ui/manual_div_ceil_with_feature.rs:56:13
    |
@@ -143,4 +140,3 @@
    |             ^^^^^^^^^^^^ help: consider using `.div_ceil()`: `y.div_ceil(-7)`
 
 error: aborting due to 23 previous errors
->>>>>>> 25509e71
